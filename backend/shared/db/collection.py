--- conflicted
+++ resolved
@@ -23,43 +23,6 @@
         self.data: List[Dict[str, Any]] = []
         self._id_counter = 1  # For auto-incrementing IDs
         self._lock = asyncio.Lock()  # Add lock for thread safety
-<<<<<<< HEAD
-        self._in_context = False  # Track context manager state
-
-        # Query result caching for performance
-        self._query_cache: Dict[str, tuple] = {}  # query_key -> (result, timestamp)
-        self._max_cache_size = max_cache_size
-        self._cache_ttl = 60  # Cache TTL in seconds
-        self._stats = {
-            'cache_hits': 0,
-            'cache_misses': 0,
-            'total_queries': 0,
-            'last_cache_cleanup': time.time()
-        }
-
-    async def find(self, query: Optional[Dict[str, Any]] = None):
-        """Find documents matching query with caching support."""
-        self._stats['total_queries'] += 1
-
-        # Clean up expired cache entries periodically
-        if time.time() - self._stats['last_cache_cleanup'] > 60:
-            await self._cleanup_cache()
-
-        # Generate cache key for the query
-        cache_key = str(sorted(query.items()) if query else "all")
-        current_time = time.time()
-
-        # Check cache first
-        if cache_key in self._query_cache:
-            cached_result, timestamp = self._query_cache[cache_key]
-            if current_time - timestamp < self._cache_ttl:
-                self._stats['cache_hits'] += 1
-                return InMemoryCursor([doc.copy() for doc in cached_result])
-
-        self._stats['cache_misses'] += 1
-
-        # Execute query
-=======
         # Operation metrics for monitoring
         self._operation_count = {
             'find': 0, 'find_one': 0, 'insert_one': 0, 'insert_many': 0,
@@ -88,7 +51,6 @@
     async def find(self, query=None):
         """Find documents matching query."""
         self._log_operation('find', query=query)
->>>>>>> 24ebf424
         if query is None:
             result = [doc.copy() for doc in self.data]
         else:
@@ -385,7 +347,6 @@
         # Return False to propagate any exceptions
         return False
 
-<<<<<<< HEAD
     async def _acquire_lock_if_needed(self):
         """Acquire lock only if not already in context manager."""
         if not getattr(self, '_in_context', False):
@@ -441,7 +402,7 @@
         """Invalidate all cached query results."""
         self._query_cache.clear()
         logger.debug(f"Cache invalidated for collection: {self.name}")
-=======
+
     async def batch_operations(self):
         """
         Returns an async context manager for performing batch operations.
@@ -462,5 +423,4 @@
         """
         import copy
         async with self._lock:
-            return copy.deepcopy(self.data)
->>>>>>> 24ebf424
+            return copy.deepcopy(self.data)