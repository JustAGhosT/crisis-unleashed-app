--- conflicted
+++ resolved
@@ -1,7 +1,6 @@
 """
 API endpoints for blockchain operations using the outbox pattern.
 """
-<<<<<<< HEAD
 
 from fastapi import APIRouter, HTTPException, Depends, BackgroundTasks, Query, Request
 from pydantic import BaseModel, Field, validator
@@ -13,10 +12,6 @@
 from ..workers import OutboxProcessor, OutboxMonitor
 from ..config.blockchain_config import BlockchainConfig, NetworkType
 from ..services.health_manager import ServiceHealthManager, CriticalServiceException
-=======
-from fastapi import APIRouter, HTTPException
-from pydantic import BaseModel
->>>>>>> dd3534eb
 
 router = APIRouter(prefix="/blockchain", tags=["blockchain"])
 logger = logging.getLogger(__name__)
@@ -332,13 +327,8 @@
         }
 
     except Exception as e:
-<<<<<<< HEAD
         logger.error(f"Error retrying operation {outbox_id}: {e}")
         raise HTTPException(status_code=500, detail="Failed to retry operation")
-=======
-        raise HTTPException(status_code=500, detail=str(e)) from e
->>>>>>> dd3534eb
-
 
 @router.get("/health")
 async def get_blockchain_health(
